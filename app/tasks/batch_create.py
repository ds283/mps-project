#
# Created by David Seery on 2019-03-17.
# Copyright (c) 2019 University of Sussex. All rights reserved.
#
# This file is part of the MPS-Project platform developed in
# the School of Mathematics & Physical Sciences, University of Sussex.
#
# Contributors: David Seery <D.Seery@sussex.ac.uk>
#

from flask import current_app

from celery import group, chain
from celery.exceptions import Ignore
from sqlalchemy.exc import SQLAlchemyError
from sqlalchemy import or_
from sqlalchemy.sql.functions import func

from ..database import db
from ..models import UploadedAsset, TaskRecord, User, StudentBatch, StudentBatchItem, DegreeProgramme, StudentData
from ..task_queue import progress_update
from ..shared.utils import canonical_uploaded_asset_filename

from app.manage_users.actions import register_user

import csv
from datetime import datetime
from dateutil.parser import parse


OUTCOME_CREATED = 0
OUTCOME_MERGED = 1
OUTCOME_FAILED = 3
OUTCOME_IGNORED = 4

BATCH_IMPORT_LIFETIME_SECONDS = 24*60*60


class SkipRow(Exception):
    """Report an exception associated with processing a single row"""


def _overwrite_record(item):
    if item.existing_record.user.first_name != item.first_name:
        item.existing_record.user.first_name = item.first_name

    if item.existing_record.user.last_name != item.last_name:
        item.existing_record.user.last_name = item.last_name

    if item.existing_record.user.username != item.user_id:
        item.existing_record.user.username = item.user_id

    if item.existing_record.user.email != item.email:
        item.existing_record.user.email = item.email

    if item.existing_record.exam_number != item.exam_number:
        item.existing_record.exam_number = item.exam_number

    if item.existing_record.cohort != item.cohort:
        item.existing_record.cohort = item.cohort

    if item.existing_record.foundation_year != item.foundation_year:
        item.existing_record.foundation_year = item.foundation_year

    if item.existing_record.repeated_years != item.repeated_years:
        item.existing_record.repeated_years = item.repeated_years

    if item.existing_record.programme_id != item.programme_id:
        item.existing_record.programme_id = item.programme_id

    return OUTCOME_MERGED


def _create_record(item, user_id):
    user = register_user(first_name=item.first_name,
                         last_name=item.last_name,
                         username=item.user_id,
                         email=item.email,
                         roles=['student'],
                         random_password=True,
                         ask_confirm=False)

    data = StudentData(id=user.id,
                       exam_number=item.exam_number,
                       intermitting=item.intermitting,
                       cohort=item.cohort,
                       programme_id=item.programme_id,
                       foundation_year=item.foundation_year,
                       repeated_years=item.repeated_years,
                       creator_id=user_id,
                       creation_timestamp=datetime.now())

    # exceptions will be caught in parent
    db.session.add(data)

    return OUTCOME_CREATED


def _get_name(row, current_line):
    if 'name' not in row:
        print('## skipping row {row} because could not determine student name'.format(row=current_line))
        raise SkipRow

    name = row['name']
    name_parts = [x.strip() for x in name.split(',') if len(x) > 0]

    if len(name_parts) == 0:
        print('## skipping row {row} because name first contained no parts'.format(row=current_line))
        raise SkipRow

    if len(name_parts) >= 2:
        last_name_parts = [x.strip() for x in name_parts[0].split(' ') if len(x) > 0]
        first_name_parts = [x.strip() for x in name_parts[1].split(' ') if len(x) > 0]

        # remove any bracketed nicknames
        last_name_parts = [x for x in last_name_parts if len(x) > 0 and x[0] != '(' and x[-1] != ')']
        first_name_parts = [x for x in first_name_parts if len(x) > 0 and x[0] != '(' and x[-1] != ')']

        if len(last_name_parts) == 0 or len(first_name_parts) == 0:
            print('## skipping row {row} because cannot identify one or both of first and last name'.format(row=current_line))
            raise SkipRow

        last_name = ' '.join(last_name_parts)
        first_name = first_name_parts[0]

        return first_name, last_name

    last_name_parts = [x.strip() for x in name_parts[0].split(' ') if len(x) > 0]

    if len(last_name_parts) == 0:
        print('## skipping row {row} because cannot identify last name'.format(row=current_line))
        raise SkipRow

    last_name = ' '.join(last_name_parts)
    first_name = '<Unknown>'

    return first_name, last_name


def _get_username(row, current_line):
    if 'username' in row:
        return row['username']

    if 'email' in row:
        email = row['email']
        userid, _, _ = email.partition('@')
        return userid

    if 'email address' in row:
        email = row['email']
        userid, _, _ = email.partition('@')
        return userid

    print('## skipping row {row} because could not extract userid'.format(row=current_line))
    raise SkipRow


def _get_intermitting(row, current_line):
    if 'student status' in row:
        return (row['student status'].lower() == 'intermitting')

    if 'status' in row:
        return (row['status'].lower() == 'intermitting')

    print('## skipping row {row} because could not extract intermitting status'.format(row=current_line))
    raise SkipRow


def _get_registration_number(row, current_line):
    if 'registration number' in row:
        return int(row['registration number'])

    if 'registration no.' in row:
        return int(row['registration no.'])

    print('## skipping row {row} because could not extract student registration number'.format(row=current_line))
    raise SkipRow


def _get_email(row, current_line):
    if 'email address' in row:
        return row['email address']

    if 'email' in row:
        return row['email']

    print('## skipping row {row} because could not extract email address'.format(row=current_line))
    raise SkipRow


def _get_course_year(row, current_line):
    if 'year of course' in row:
        return int(row['year of course'])

    if 'year' in row:
        return int(row['year'])

    print('## skipping row {row} because could not extract course year'.format(row=current_line))
    raise SkipRow


def _get_cohort(row, current_line):
    # convert start date string into a Python date object
    if 'start date' in row:
        return parse(row['start date']).year

    if 'cohort' in row:
        return parse(row['cohort']).year

    print('## skipping row {row} because could not extract start date/cohort'.format(row=current_line))
    raise SkipRow


def _get_course_code(row, current_line):
    course_map = {'bsc physics': 'F3003U',
                  'bsc physics (with an industrial placement year)': 'M3045U',
                  'bsc physics (ip)': 'M3045U',
                  'bsc physics with astrophysics': 'F3055U',
                  'bsc theoretical physics': 'F3016U',
                  'bsc phys and astro (fdn)': 'F3002U',
                  'mphys astrophysics': 'F3029U',
                  'mphys physics': 'F3028U',
                  'mphys physics (rp)': 'F3011U',
                  'mphys physics (research placement)': 'F3011U',
                  'mphys physics (with an industrial placement year)': 'M3044U',
                  'mphys physics with astrophysics': 'F3056U',
                  'mphys theoretical physics': 'F3044U',
                  'mphys astrophysics (research placement)': 'F3010U',
                  'mphys physics with astrophysics (research placement)': 'F3046U',
                  'mphys theoretical physics (research placement)': 'F3062U',
                  'mphys physics (with a study abroad year)': 'F3027U',
                  'mphys physics with astrophysics (with a study abroad year)': 'F3069U'}

    programme = None

    if 'course code' in row:
        course_code = row['course code']
        programme = db.session.query(DegreeProgramme).filter_by(course_code=course_code).first()

    elif 'course' in row:
        course_name = row['course'].lower()

        if course_name in course_map:
            course_code = course_map[course_name]
            programme = db.session.query(DegreeProgramme).filter_by(course_code=course_code).first()
        else:
            print('## course name "{name}" not found in look-up table at row {row}'.format(name=course_name,
                                                                                           row=current_line))

    # ignore lines where we cannot determine the programme -- they're probably V&E students
    if programme is not None:
        return programme

    print('## skipping row {row} because cannot identify degree programme'.format(row=current_line))
    raise SkipRow


def _guess_year_data(cohort, year_of_course, current_year, fyear=None):
    # try to guess whether a given student has done foundation year or some number of
    # repeat years
    # of course, we don't really have enough information to work this out; what's here
    # is a simple minded guess
    #
    # return value: foundation_year(bool), repeat_years(int)
    if fyear is not None:
        if not isinstance(fyear, bool):
            print('!! ERROR: expected fyear to be a bool')
            raise SkipRow

    fyear_shift = 1 if fyear is True else 0

    estimated_year_of_course = current_year - cohort + 1 - fyear_shift
    if estimated_year_of_course < 0:
        estimated_year_of_course = 0

    difference = estimated_year_of_course - year_of_course
    if difference < 0:
        print('!! ERROR: estimated course year was earlier than imported value')
        raise SkipRow

<<<<<<< HEAD
    if difference >= 1:
        if fyear is None:
            return True, difference - 1
        else:
            return fyear, difference
=======
    # if a foundation year has not been specified, split the difference between a foundation year
    # and some number of repeated years
    if fyear is None:
        return True, difference - 1
>>>>>>> 849de86b

    # can assume fyear is a bool
    return fyear, difference


def _match_existing_student(username, email, current_line):
    # test whether we can find an existing student record with this email address.
    # if we can, check whether it is a student account.
    # If not, there's not much we can do
    dont_convert = False

    existing_record = db.session.query(User) \
        .filter(or_(func.lower(User.email) == func.lower(email),
                    func.lower(User.username) == func.lower(username))).first()

    if existing_record is not None:
        if not existing_record.has_role('student'):
            print('## skipping row {row} because matched to existing user that is '
                  'not a student'.format(row=current_line))
            raise SkipRow

        if existing_record.email.lower() != email.lower():
            dont_convert = True

    return dont_convert, existing_record.student_data if existing_record is not None else None


def register_batch_create_tasks(celery):

    @celery.task(bind=True, default_retry_delay=30)
    def students(self, record_id, asset_id, current_user_id, current_year):
        try:
            record = db.session.query(StudentBatch).filter_by(id=record_id).first()
            asset = db.session.query(UploadedAsset).filter_by(id=asset_id).first()
            user = db.session.query(User).filter_by(id=current_user_id).first()
        except SQLAlchemyError as e:
            current_app.logger.exception("SQLAlchemyError exception", exc_info=e)
            raise self.retry()

        if record is None or asset is None or user is None:
            self.update_state(state='FAILURE', meta='Could not load database records')

            record.celery_finished = True
            record.success = False

            try:
                db.session.commit()
            except SQLAlchemyError as e:
                current_app.logger.exception("SQLAlchemyError exception", exc_info=e)
                raise self.retry()

            raise RuntimeError('Could not load database records')

        progress_update(record.celery_id, TaskRecord.RUNNING, 10, "Inspecting uploaded user list...", autocommit=True)

        with open(canonical_uploaded_asset_filename(asset.filename), 'r', encoding='utf-8') as f:
            reader = csv.DictReader(f)

            # force column headers to lower case
            reader.fieldnames = [name.lower() for name in reader.fieldnames]

            progress_update(record.celery_id, TaskRecord.RUNNING, 50, "Reading uploaded user list...", autocommit=True)

            current_line = 1
            interpreted_lines = 0

            ignored_lines = []

            for row in reader:
                current_line += 1

                # in Python 3.6, row is an OrderedDict
                first_name = None
                last_name = None
                username = None

                try:
                    # get name and break into comma-separated parts
                    first_name, last_name = _get_name(row, current_line)
                    username = _get_username(row, current_line)
                    intermitting = _get_intermitting(row, current_line)
                    registration_number = _get_registration_number(row, current_line)
                    year_of_course = _get_course_year(row, current_line)

                    cohort = _get_cohort(row, current_line)
                    # attempt to deduce whether a foundation year or repeated years have been involved
                    foundation_year, repeated_years = _guess_year_data(cohort, year_of_course, current_year)

                    email = _get_email(row, current_line)
                    # ignore cases where the email address is 'INTERMITTING' or 'RESITTING'
                    if email.lower() == 'intermitting' or email.lower() == 'resitting':
                        print('## skipping row "{user}" because email is "{email}"'.format(user=username, email=email))
                        raise SkipRow

                    programme = _get_course_code(row, current_line)

                    dont_convert, existing_record = _match_existing_student(username, email, current_line)

                    if existing_record is not None and not record.trust_cohort:
                        # recalculate data derived from academic year
                        cohort = existing_record.cohort
                        foundation_year, repeated_years = _guess_year_data(cohort, year_of_course, current_year,
                                                                           fyear=existing_record.foundation_year)

                    if existing_record is not None and not record.trust_exams and existing_record.exam_number is not None:
                        registration_number = existing_record.exam_number

                    item = StudentBatchItem(parent_id=record.id,
                                            existing_id=existing_record.id if existing_record is not None else None,
                                            user_id=username,
                                            first_name=first_name,
                                            last_name=last_name,
                                            email=email,
                                            exam_number=registration_number,
                                            cohort=cohort,
                                            programme_id=programme.id if programme is not None else None,
                                            foundation_year=foundation_year,
                                            repeated_years=repeated_years,
                                            intermitting=intermitting,
                                            dont_convert=dont_convert)

                    interpreted_lines += 1
                    db.session.add(item)

                    if item.academic_year != year_of_course:
                        print('!! ERROR: computed academic year {yr} for {first} {last} does not match imported '
                              'value {imp}'.format(yr=item.academic_year, first=first_name, last=last_name,
                                                   imp=year_of_course))
                        raise SkipRow

                except SkipRow:
                    if username is None:
                        ignored_lines.append('<line #{no}>'.format(no=current_line))

                    else:
                        if first_name is not None and last_name is not None:
                            ignored_lines.append('{user} ({first} {last})'.format(user=username, first=first_name,
                                                                                  last=last_name))
                        else:
                            ignored_lines.append('{user}'.format(user=username))

        progress_update(record.celery_id, TaskRecord.RUNNING, 90, "Finalizing import...", autocommit=False)

        if current_line == interpreted_lines:
            user.post_message('Successfully imported batch list "{name}"'.format(name=record.name), 'success',
                              autocommit=False)

        elif interpreted_lines < current_line:
            user.post_message('Imported batch list "{name}", but some records could not be read successfully '
                              'or were inconsistent with existing entries: '
                              '{ignored}'.format(name=record.name, ignored=', '.join(ignored_lines)),
                              'success', autocommit=False)

        else:
            user.post_message('Batch list "{name}" was not correctly imported due to errors'.format(name=record.name),
                              'error', autocommit=False)

        record.total_lines = current_line
        record.interpreted_lines = interpreted_lines
        record.celery_finished = True
        record.success = (interpreted_lines <= current_line)
        db.session.commit()


    @celery.task(bind=True, default_retry_delay=30)
    def import_batch_item(self, item_id, user_id):
        try:
            item = db.session.query(StudentBatchItem).filter_by(id=item_id).first()
        except SQLAlchemyError as e:
            current_app.logger.exception("SQLAlchemyError exception", exc_info=e)
            raise self.retry()

        if item is None:
            self.update_state(state='FAILURE', meta='Could not load database records')
            return OUTCOME_FAILED

        if item.dont_convert:
            return OUTCOME_IGNORED

        try:
            if item.existing_record is not None:
                result = _overwrite_record(item)
            else:
                result = _create_record(item, user_id)

            db.session.commit()
        except SQLAlchemyError as e:
            db.session.rollback()
            current_app.logger.exception("SQLAlchemyError exception", exc_info=e)
            raise self.retry()

        return result


    @celery.task(bind=True, default_retry_delay=30)
    def import_finalize(self, result_data, record_id, user_id):
        try:
            record = db.session.query(StudentBatch).filter_by(id=record_id).first()
            user = db.session.query(User).filter_by(id=user_id).first()
        except SQLAlchemyError as e:
            current_app.logger.exception("SQLAlchemyError exception", exc_info=e)
            raise self.retry()

        if record is None or user is None:
            self.update_state(state='FAILURE', meta='Could not load database records')
            raise Ignore()

        num_created = sum([1 for x in result_data if x == OUTCOME_CREATED])
        num_merged = sum([1 for x in result_data if x == OUTCOME_MERGED])
        num_failed = sum([1 for x in result_data if x == OUTCOME_FAILED])
        num_ignored = sum([1 for x in result_data if x == OUTCOME_IGNORED])

        user.post_message('Batch import is complete: {created} created, {merged} merged, {failed} '
                          'failed, {ignored} ignored'.format(created=num_created, merged=num_merged,
                                                             failed=num_failed, ignored=num_ignored),
                          'info' if num_failed == 0 else 'error', autocommit=False)

        record.converted = True
        try:
            db.session.commit()
        except SQLAlchemyError as e:
            db.session.rollback()
            current_app.logger.exception("SQLAlchemyError exception", exc_info=e)
            raise self.retry()


    @celery.task(bind=True, default_retry_delay=30)
    def import_error(self, user_id):
        try:
            user = db.session.query(User).filter_by(id=user_id).first()
        except SQLAlchemyError as e:
            current_app.logger.exception("SQLAlchemyError exception", exc_info=e)
            raise self.retry()

        if user is None:
            self.update_state(state='FAILURE', meta='Could not load database records')
            raise Ignore()

        user.post_message('Errors occurred during batch import', 'error', autocommit=True)

        # raise new exception; will be caught by error handler on mark_user_task_failed()
        raise RuntimeError('Import process failed with an error')


    @celery.task(bind=True, default_retry_delay=30)
    def garbage_collection(self):
        try:
            records = db.session.query(StudentBatch).filter_by(celery_finished=True).all()
        except SQLAlchemyError as e:
            current_app.logger.exception("SQLAlchemyError exception", exc_info=e)
            raise self.retry()

        expiry = group(check_expiry.si(r.id) for r in records)
        expiry.apply_async()


    @celery.task(bind=True, default_retry_delay=30)
    def check_expiry(self, record_id):
        try:
            record = db.session.query(StudentBatch).filter_by(id=record_id).first()
        except SQLAlchemyError as e:
            current_app.logger.exception("SQLAlchemyError exception", exc_info=e)
            raise self.retry()

        if record is None:
            self.update_state(state='FAILURE', meta='Could not load database records')
            raise Ignore()

        # if imported successfully and not yet converted, don't expire
        if record.success and not record.converted:
            return

        now = datetime.now()
        age = now - record.timestamp

        if age.total_seconds() > BATCH_IMPORT_LIFETIME_SECONDS:
            try:
                # cascade is set to delete all items, but do it by hand anwyay
                db.session.query(StudentBatchItem).filter_by(parent_id=record.id).delete()
                db.session.delete(record)
                db.session.commit()
            except SQLAlchemyError as e:
                current_app.logger.exception("SQLAlchemyError exception", exc_info=e)
                raise self.retry()<|MERGE_RESOLUTION|>--- conflicted
+++ resolved
@@ -278,18 +278,10 @@
         print('!! ERROR: estimated course year was earlier than imported value')
         raise SkipRow
 
-<<<<<<< HEAD
-    if difference >= 1:
-        if fyear is None:
-            return True, difference - 1
-        else:
-            return fyear, difference
-=======
     # if a foundation year has not been specified, split the difference between a foundation year
     # and some number of repeated years
     if fyear is None:
         return True, difference - 1
->>>>>>> 849de86b
 
     # can assume fyear is a bool
     return fyear, difference
